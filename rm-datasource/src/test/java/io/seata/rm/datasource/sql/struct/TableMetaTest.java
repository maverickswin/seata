--- conflicted
+++ resolved
@@ -105,17 +105,13 @@
     @Test
     public void testContainsPK() {
         TableMeta tableMeta = new TableMeta();
-<<<<<<< HEAD
         Assertions.assertFalse(tableMeta.containsPK(Lists.newArrayList("id")));
 
-=======
-        Assertions.assertFalse(tableMeta.containsPK(null));
         Throwable exception = Assertions.assertThrows(NotSupportYetException.class, () -> {
             tableMeta.containsPK(Lists.newArrayList("id"));
         });
         Assertions.assertEquals(tableMeta.getTableName() + " needs to contain the primary key.",
             exception.getMessage());
->>>>>>> 67520302
         IndexMeta primary = new IndexMeta();
         primary.setIndextype(IndexType.PRIMARY);
         ColumnMeta columnMeta = new ColumnMeta();
