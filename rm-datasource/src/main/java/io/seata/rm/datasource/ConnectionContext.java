/*
 *  Copyright 1999-2019 Seata.io Group.
 *
 *  Licensed under the Apache License, Version 2.0 (the "License");
 *  you may not use this file except in compliance with the License.
 *  You may obtain a copy of the License at
 *
 *       http://www.apache.org/licenses/LICENSE-2.0
 *
 *  Unless required by applicable law or agreed to in writing, software
 *  distributed under the License is distributed on an "AS IS" BASIS,
 *  WITHOUT WARRANTIES OR CONDITIONS OF ANY KIND, either express or implied.
 *  See the License for the specific language governing permissions and
 *  limitations under the License.
 */
package io.seata.rm.datasource;

import java.util.ArrayList;
import java.util.HashSet;
import java.util.Iterator;
import java.util.List;
import java.util.Set;

import io.seata.common.exception.ShouldNeverHappenException;
import io.seata.rm.datasource.undo.SQLUndoLog;

/**
 * The type Connection context.
 *
 * @author sharajava
 */
public class ConnectionContext {
    private String xid;
    private Long branchId;
    private boolean isGlobalLockRequire;
    //table and primary key should not be duplicated
    private Set<String> lockKeysBuffer = new HashSet<>();
    private List<SQLUndoLog> sqlUndoItemsBuffer = new ArrayList<>();

    /**
     * whether requires global lock in this connection
     *
     * @return
     */
    boolean isGlobalLockRequire() {
        return isGlobalLockRequire;
    }

    /**
     * set whether requires global lock in this connection
     *
     * @param isGlobalLockRequire
     */
    void setGlobalLockRequire(boolean isGlobalLockRequire) {
        this.isGlobalLockRequire = isGlobalLockRequire;
    }

    /**
     * Append lock key.
     *
     * @param lockKey the lock key
     */
    void appendLockKey(String lockKey) {
        lockKeysBuffer.add(lockKey);
    }

    /**
     * Append undo item.
     *
     * @param sqlUndoLog the sql undo log
     */
    void appendUndoItem(SQLUndoLog sqlUndoLog) {
        sqlUndoItemsBuffer.add(sqlUndoLog);
    }

    /**
     * In global transaction boolean.
     *
     * @return the boolean
     */
    public boolean inGlobalTransaction() {
        return xid != null;
    }

    /**
     * Is branch registered boolean.
     *
     * @return the boolean
     */
    public boolean isBranchRegistered() {
        return branchId != null;
    }

    /**
     * Bind.
     *
     * @param xid the xid
     */
    void bind(String xid) {
        if (xid == null) {
            throw new IllegalArgumentException("xid should not be null");
        }
        if (!inGlobalTransaction()) {
            setXid(xid);
        } else {
            if (!this.xid.equals(xid)) {
                throw new ShouldNeverHappenException();
            }
        }
    }

    /**
     * Has undo log boolean.
     *
     * @return the boolean
     */
    public boolean hasUndoLog() {
        return sqlUndoItemsBuffer.size() > 0;
    }

    /**
     * Gets xid.
     *
     * @return the xid
     */
    public String getXid() {
        return xid;
    }

    /**
     * Sets xid.
     *
     * @param xid the xid
     */
    void setXid(String xid) {
        this.xid = xid;
    }

    /**
     * Gets branch id.
     *
     * @return the branch id
     */
    public Long getBranchId() {
        return branchId;
    }

    /**
     * Sets branch id.
     *
     * @param branchId the branch id
     */
    void setBranchId(Long branchId) {
        this.branchId = branchId;
    }


    /**
     * Reset.
     */
<<<<<<< HEAD
    void reset() {
=======
    public void reset() {
>>>>>>> a1aadcb0
        this.reset(null);
    }

    /**
     * Reset.
     *
     * @param xid the xid
     */
    void reset(String xid) {
        this.xid = xid;
        branchId = null;
        this.isGlobalLockRequire = false;
        lockKeysBuffer.clear();
        sqlUndoItemsBuffer.clear();
    }

    /**
     * Build lock keys string.
     *
     * @return the string
     */
    public String buildLockKeys() {
        if (lockKeysBuffer.isEmpty()) {
            return null;
        }
        StringBuilder appender = new StringBuilder();
        Iterator<String> iterable = lockKeysBuffer.iterator();
        while (iterable.hasNext()) {
            appender.append(iterable.next());
            if (iterable.hasNext()) {
                appender.append(";");
            }
        }
        return appender.toString();
    }

    /**
     * Gets undo items.
     *
     * @return the undo items
     */
    public List<SQLUndoLog> getUndoItems() {
        return sqlUndoItemsBuffer;
    }

    @Override
    public String toString() {
        return "ConnectionContext [xid=" + xid + ", branchId=" + branchId + ", lockKeysBuffer=" + lockKeysBuffer
            + ", sqlUndoItemsBuffer=" + sqlUndoItemsBuffer + "]";
    }

}<|MERGE_RESOLUTION|>--- conflicted
+++ resolved
@@ -158,11 +158,7 @@
     /**
      * Reset.
      */
-<<<<<<< HEAD
-    void reset() {
-=======
     public void reset() {
->>>>>>> a1aadcb0
         this.reset(null);
     }
 
