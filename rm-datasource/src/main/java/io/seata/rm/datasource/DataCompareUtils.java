--- conflicted
+++ resolved
@@ -29,14 +29,11 @@
 import java.math.BigDecimal;
 import java.sql.Timestamp;
 import java.sql.Types;
-<<<<<<< HEAD
-import java.util.*;
-=======
+
 import java.util.HashMap;
 import java.util.List;
 import java.util.Map;
 import java.util.Objects;
->>>>>>> 417c3ee1
 
 /**
  * The type Data compare utils.
