/*
 *  Copyright 1999-2019 Seata.io Group.
 *
 *  Licensed under the Apache License, Version 2.0 (the "License");
 *  you may not use this file except in compliance with the License.
 *  You may obtain a copy of the License at
 *
 *       http://www.apache.org/licenses/LICENSE-2.0
 *
 *  Unless required by applicable law or agreed to in writing, software
 *  distributed under the License is distributed on an "AS IS" BASIS,
 *  WITHOUT WARRANTIES OR CONDITIONS OF ANY KIND, either express or implied.
 *  See the License for the specific language governing permissions and
 *  limitations under the License.
 */
package io.seata.rm.datasource.exec;

import java.sql.SQLException;
import java.sql.Statement;
import java.util.ArrayList;
import java.util.Collections;
import java.util.List;
import java.util.StringJoiner;

import com.alibaba.druid.util.JdbcConstants;
import io.seata.rm.datasource.StatementProxy;
import io.seata.rm.datasource.sql.SQLDeleteRecognizer;
import io.seata.rm.datasource.sql.SQLRecognizer;
import io.seata.rm.datasource.sql.struct.TableMeta;
import io.seata.rm.datasource.sql.struct.TableRecords;
import io.seata.rm.datasource.undo.KeywordChecker;
import io.seata.rm.datasource.undo.KeywordCheckerFactory;
import org.apache.commons.lang.StringUtils;

/**
 * The type Delete executor.
 *
 * @author sharajava
 *
 * @param <T> the type parameter
 * @param <S> the type parameter
 */
public class DeleteExecutor<T, S extends Statement> extends AbstractDMLBaseExecutor<T, S> {

    /**
     * Instantiates a new Delete executor.
     *
     * @param statementProxy    the statement proxy
     * @param statementCallback the statement callback
     * @param sqlRecognizer     the sql recognizer
     */
    public DeleteExecutor(StatementProxy statementProxy, StatementCallback statementCallback,
                          SQLRecognizer sqlRecognizer) {
        super(statementProxy, statementCallback, sqlRecognizer);
    }

    @Override
    protected TableRecords beforeImage() throws SQLException {
        SQLDeleteRecognizer visitor = (SQLDeleteRecognizer) sqlRecognizer;
        TableMeta tmeta = getTableMeta(visitor.getTableName());
        ArrayList<List<Object>> paramAppenderList = new ArrayList<>();
        String selectSQL = buildBeforeImageSQL(visitor, tmeta, paramAppenderList);
        return buildTableRecords(tmeta, selectSQL, paramAppenderList);
    }

    private String buildBeforeImageSQL(SQLDeleteRecognizer visitor, TableMeta tableMeta, ArrayList<List<Object>> paramAppenderList) {
        KeywordChecker keywordChecker = KeywordCheckerFactory.getKeywordChecker(JdbcConstants.MYSQL);
        String whereCondition = buildWhereCondition(visitor, paramAppenderList);
        StringBuilder suffix = new StringBuilder(" FROM " + keywordChecker.checkAndReplace(getFromTableInSQL()));
        if (StringUtils.isNotBlank(whereCondition)) {
            suffix.append(" WHERE " + whereCondition);
        }
        suffix.append(" FOR UPDATE");
        StringJoiner selectSQLAppender = new StringJoiner(", ", "SELECT ", suffix.toString());
        for (String column : tableMeta.getAllColumns().keySet()) {
            selectSQLAppender.add(getColumnNameInSQL(keywordChecker.checkAndReplace(column)));
        }
<<<<<<< HEAD
        String selectSQL = selectSQLAppender.toString();
        if (!paramAppenders.isEmpty() && paramAppenders.size() > 1) {
            StringBuffer stringBuffer = new StringBuffer(selectSQL);
            for (int i = 1; i < paramAppenders.size(); i++) {
                stringBuffer.append(" UNION ").append(selectSQL);
            }
            selectSQL = stringBuffer.toString();
        }
        return selectSQL;
=======
        return selectSQLAppender.toString();
>>>>>>> 417c3ee1
    }

    @Override
    protected TableRecords afterImage(TableRecords beforeImage) throws SQLException {
        return TableRecords.empty(getTableMeta());
    }
}<|MERGE_RESOLUTION|>--- conflicted
+++ resolved
@@ -75,19 +75,7 @@
         for (String column : tableMeta.getAllColumns().keySet()) {
             selectSQLAppender.add(getColumnNameInSQL(keywordChecker.checkAndReplace(column)));
         }
-<<<<<<< HEAD
-        String selectSQL = selectSQLAppender.toString();
-        if (!paramAppenders.isEmpty() && paramAppenders.size() > 1) {
-            StringBuffer stringBuffer = new StringBuffer(selectSQL);
-            for (int i = 1; i < paramAppenders.size(); i++) {
-                stringBuffer.append(" UNION ").append(selectSQL);
-            }
-            selectSQL = stringBuffer.toString();
-        }
-        return selectSQL;
-=======
         return selectSQLAppender.toString();
->>>>>>> 417c3ee1
     }
 
     @Override
