/*
 *  Copyright 1999-2019 Seata.io Group.
 *
 *  Licensed under the Apache License, Version 2.0 (the "License");
 *  you may not use this file except in compliance with the License.
 *  You may obtain a copy of the License at
 *
 *       http://www.apache.org/licenses/LICENSE-2.0
 *
 *  Unless required by applicable law or agreed to in writing, software
 *  distributed under the License is distributed on an "AS IS" BASIS,
 *  WITHOUT WARRANTIES OR CONDITIONS OF ANY KIND, either express or implied.
 *  See the License for the specific language governing permissions and
 *  limitations under the License.
 */
package io.seata.rm.datasource.undo.oracle;

import com.alibaba.druid.util.JdbcConstants;
import io.seata.common.exception.ShouldNeverHappenException;
import io.seata.rm.datasource.sql.struct.Field;
import io.seata.rm.datasource.sql.struct.KeyType;
import io.seata.rm.datasource.sql.struct.Row;
import io.seata.rm.datasource.sql.struct.TableRecords;
import io.seata.rm.datasource.undo.AbstractUndoExecutor;
import io.seata.rm.datasource.undo.KeywordChecker;
import io.seata.rm.datasource.undo.KeywordCheckerFactory;
import io.seata.rm.datasource.undo.SQLUndoLog;

import java.sql.PreparedStatement;
import java.sql.SQLException;
import java.util.ArrayList;
import java.util.List;

/**
 * The type oralce undo insert executor.
 * @author ccg
 * @date 2019/3/25
 */
public class OracleUndoInsertExecutor extends AbstractUndoExecutor {

    @Override
    protected String buildUndoSQL() {
        KeywordChecker keywordChecker = KeywordCheckerFactory.getKeywordChecker(JdbcConstants.ORACLE);
        TableRecords afterImage = sqlUndoLog.getAfterImage();
        List<Row> afterImageRows = afterImage.getRows();
        if (afterImageRows == null || afterImageRows.size() == 0) {
            throw new ShouldNeverHappenException("Invalid UNDO LOG");
        }
        Row row = afterImageRows.get(0);
        StringBuilder mainSQL = new StringBuilder("DELETE FROM ").append(keywordChecker.checkAndReplace(sqlUndoLog.getTableName()));
        StringBuilder where = new StringBuilder(" WHERE ");
        // For a row, there's only one primary key now
        for (Field field : row.getFields()) {
            if (field.getKeyType() == KeyType.PrimaryKey) {
<<<<<<< HEAD
                where.append(keywordChecker.checkAndReplace(field.getName()) + " = ?");
=======
                where.append(keywordChecker.checkAndReplace(field.getName())).append(" = ?");
>>>>>>> a1aadcb0
            }

        }
        return mainSQL.append(where).toString();
    }

    @Override
    protected void undoPrepare(PreparedStatement undoPST, ArrayList<Field> undoValues, List<Field> pkValues) throws SQLException {
        int parameterIndex = 0;
        for (Field field : pkValues) {
            parameterIndex++;
            undoPST.setObject(parameterIndex, field.getValue(), field.getType());
        }
    }

    /**
     * Instantiates a new My sql undo insert executor.
     *
     * @param sqlUndoLog the sql undo log
     */
    public OracleUndoInsertExecutor(SQLUndoLog sqlUndoLog) {
        super(sqlUndoLog);
    }

    @Override
    protected TableRecords getUndoRows() {
        return sqlUndoLog.getAfterImage();
    }
}<|MERGE_RESOLUTION|>--- conflicted
+++ resolved
@@ -52,11 +52,7 @@
         // For a row, there's only one primary key now
         for (Field field : row.getFields()) {
             if (field.getKeyType() == KeyType.PrimaryKey) {
-<<<<<<< HEAD
-                where.append(keywordChecker.checkAndReplace(field.getName()) + " = ?");
-=======
                 where.append(keywordChecker.checkAndReplace(field.getName())).append(" = ?");
->>>>>>> a1aadcb0
             }
 
         }
