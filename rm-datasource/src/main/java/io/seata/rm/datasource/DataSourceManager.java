--- conflicted
+++ resolved
@@ -46,15 +46,6 @@
 import io.seata.rm.datasource.undo.UndoLogManagerFactory;
 import org.slf4j.Logger;
 import org.slf4j.LoggerFactory;
-<<<<<<< HEAD
-
-import java.net.InetSocketAddress;
-import java.util.List;
-import java.util.Map;
-import java.util.concurrent.ConcurrentHashMap;
-import java.util.concurrent.TimeoutException;
-=======
->>>>>>> a1aadcb0
 
 import static io.seata.common.exception.FrameworkErrorCode.NoAvailableService;
 
@@ -189,18 +180,7 @@
             throw new ShouldNeverHappenException();
         }
         try {
-<<<<<<< HEAD
-            if(JdbcConstants.ORACLE.equalsIgnoreCase(dataSourceProxy.getDbType())) {
-                UndoLogManagerOracle.undo(dataSourceProxy, xid, branchId);
-            }
-            else if (JdbcConstants.MYSQL.equalsIgnoreCase(dataSourceProxy.getDbType())) {
-                UndoLogManager.undo(dataSourceProxy, xid, branchId);
-            } else {
-                throw new NotSupportYetException("DbType[" + dataSourceProxy.getDbType() + "] is not support yet!");
-            }
-=======
             UndoLogManagerFactory.getUndoLogManager(dataSourceProxy.getDbType()).undo(dataSourceProxy, xid, branchId);
->>>>>>> a1aadcb0
         } catch (TransactionException te) {
             if (LOGGER.isInfoEnabled()) {
                 LOGGER.info("branchRollback failed reason [{}]", te.getMessage());
