/*
 *  Copyright 1999-2019 Seata.io Group.
 *
 *  Licensed under the Apache License, Version 2.0 (the "License");
 *  you may not use this file except in compliance with the License.
 *  You may obtain a copy of the License at
 *
 *       http://www.apache.org/licenses/LICENSE-2.0
 *
 *  Unless required by applicable law or agreed to in writing, software
 *  distributed under the License is distributed on an "AS IS" BASIS,
 *  WITHOUT WARRANTIES OR CONDITIONS OF ANY KIND, either express or implied.
 *  See the License for the specific language governing permissions and
 *  limitations under the License.
 */
package io.seata.rm.datasource.exec;

import java.sql.PreparedStatement;
import java.sql.ResultSet;
import java.sql.SQLException;
import java.sql.Statement;
import java.util.ArrayList;
import java.util.List;
import java.util.StringJoiner;

import io.seata.rm.datasource.ParametersHolder;
import io.seata.rm.datasource.StatementProxy;
import io.seata.rm.datasource.sql.SQLRecognizer;
import io.seata.rm.datasource.sql.SQLUpdateRecognizer;
import io.seata.rm.datasource.sql.struct.Field;
import io.seata.rm.datasource.sql.struct.TableMeta;
import io.seata.rm.datasource.sql.struct.TableRecords;

import org.apache.commons.lang.StringUtils;

/**
 * The type Update executor.
 *
 * @author sharajava
 *
 * @param <T> the type parameter
 * @param <S> the type parameter
 */
public class UpdateExecutor<T, S extends Statement> extends AbstractDMLBaseExecutor<T, S> {

    /**
     * Instantiates a new Update executor.
     *
     * @param statementProxy    the statement proxy
     * @param statementCallback the statement callback
     * @param sqlRecognizer     the sql recognizer
     */
    public UpdateExecutor(StatementProxy statementProxy, StatementCallback statementCallback,
                          SQLRecognizer sqlRecognizer) {
        super(statementProxy, statementCallback, sqlRecognizer);
    }

    @Override
    protected TableRecords beforeImage() throws SQLException {
<<<<<<< HEAD

        ArrayList<Object> paramAppender = new ArrayList<>();
        TableMeta tmeta = getTableMeta();
        String selectSQL = buildBeforeImageSQL(tmeta, paramAppender);
=======
        SQLUpdateRecognizer recognizer = (SQLUpdateRecognizer) sqlRecognizer;

        TableMeta tmeta = getTableMeta();
        List<String> updateColumns = recognizer.getUpdateColumns();

        StringBuffer selectSQLAppender = new StringBuffer("SELECT ");
        if (!tmeta.containsPK(updateColumns)) {
            // PK should be included.
            selectSQLAppender.append(getColumnNameInSQL(tmeta.getPkName()) + ", ");
        }
        for (int i = 0; i < updateColumns.size(); i++) {
            selectSQLAppender.append(updateColumns.get(i));
            if (i < (updateColumns.size() - 1)) {
                selectSQLAppender.append(", ");
            }
        }
        String whereCondition = null;
        ArrayList<List<Object>> paramAppenders = new ArrayList<>();
        if (statementProxy instanceof ParametersHolder) {
            whereCondition = recognizer.getWhereCondition((ParametersHolder) statementProxy, paramAppenders);
        } else {
            whereCondition = recognizer.getWhereCondition();
        }
        selectSQLAppender.append(" FROM " + getFromTableInSQL());
        if (StringUtils.isNotBlank(whereCondition)) {
            selectSQLAppender.append(" WHERE " + whereCondition);
        }
        selectSQLAppender.append(" FOR UPDATE");

        String selectSQL = selectSQLAppender.toString();

>>>>>>> b882fbf7
        TableRecords beforeImage = null;
        PreparedStatement ps = null;
        Statement st = null;
        ResultSet rs = null;
        try {
            if (paramAppenders.isEmpty()) {
                st = statementProxy.getConnection().createStatement();
                rs = st.executeQuery(selectSQL);
            } else {
                if (paramAppenders.size() == 1) {
                    ps = statementProxy.getConnection().prepareStatement(selectSQL);
                    List<Object> paramAppender = paramAppenders.get(0);
                    for (int i = 0; i < paramAppender.size(); i++) {
                        ps.setObject(i + 1, paramAppender.get(i));
                    }
                } else {
                    for (int i = 1; i < paramAppenders.size(); i++) {
                        selectSQLAppender.append(" UNION ").append(selectSQL);
                    }
                    ps = statementProxy.getConnection().prepareStatement(selectSQLAppender.toString());
                    List<Object> paramAppender = null;
                    for (int i = 0; i < paramAppenders.size(); i++) {
                        paramAppender = paramAppenders.get(i);
                        for (int j = 0; j < paramAppender.size(); j++) {
                            ps.setObject(i * paramAppender.size() + j + 1, paramAppender.get(j));
                        }
                    }
                }
                rs = ps.executeQuery();
            }
            beforeImage = TableRecords.buildRecords(tmeta, rs);

        } finally {
            if (rs != null) {
                rs.close();
            }
            if (st != null) {
                st.close();
            }
            if (ps != null) {
                ps.close();
            }
        }
        return beforeImage;
    }

<<<<<<< HEAD
    private String buildBeforeImageSQL(TableMeta tableMeta, ArrayList<Object> paramAppender) {
        SQLUpdateRecognizer recognizer = (SQLUpdateRecognizer)sqlRecognizer;
        List<String> updateColumns = recognizer.getUpdateColumns();
        StringBuffer selectSQLPrefix = new StringBuffer("SELECT ");
        if (!tableMeta.containsPK(updateColumns)) {
            selectSQLPrefix.append(getColumnNameInSQL(tableMeta.getPkName()) + ", ");
        }
        String prefix = selectSQLPrefix.toString();
        String whereCondition = null;
        if (statementProxy instanceof ParametersHolder) {
            whereCondition = recognizer.getWhereCondition((ParametersHolder)statementProxy, paramAppender);
        } else {
            whereCondition = recognizer.getWhereCondition();
        }
        StringBuffer selectSQLSuffix = new StringBuffer(" FROM " + getFromTableInSQL());
        if (StringUtils.isNotBlank(whereCondition)) {
            selectSQLSuffix.append(" WHERE " + whereCondition);
        }
        selectSQLSuffix.append(" FOR UPDATE");
        String suffix = selectSQLSuffix.toString();
        StringJoiner selectSQLJoin = new StringJoiner(", ", prefix, suffix);
        for (String updateColumn : updateColumns) {
            selectSQLJoin.add(updateColumn);
        }
        return selectSQLJoin.toString();
    }
=======
    @Override
    protected TableRecords afterImage(TableRecords beforeImage) throws SQLException {
        SQLUpdateRecognizer recognizer = (SQLUpdateRecognizer) sqlRecognizer;
>>>>>>> b882fbf7


    @Override
    protected TableRecords afterImage(TableRecords beforeImage) throws SQLException {
        TableMeta tmeta = getTableMeta();
        if (beforeImage == null || beforeImage.size() == 0) {
            return TableRecords.empty(getTableMeta());
        }
<<<<<<< HEAD
        String selectSQL = buildAfterImageSQL(tmeta, beforeImage);
=======
        List<String> updateColumns = recognizer.getUpdateColumns();

        StringBuffer selectSQLAppender = new StringBuffer("SELECT ");
        if (!tmeta.containsPK(updateColumns)) {
            // PK should be included.
            selectSQLAppender.append(getColumnNameInSQL(tmeta.getPkName()) + ", ");
        }
        StringJoiner columnsSQL = new StringJoiner(", ");
        for (String column : updateColumns) {
            columnsSQL.add(column);
        }
        selectSQLAppender.append(columnsSQL.toString());
        List<Field> pkRows = beforeImage.pkRows();
        selectSQLAppender.append(
            " FROM " + getFromTableInSQL() + " WHERE " + buildWhereConditionByPKs(pkRows));
        String selectSQL = selectSQLAppender.toString();

>>>>>>> b882fbf7
        TableRecords afterImage = null;
        PreparedStatement pst = null;
        ResultSet rs = null;
        try {
            pst = statementProxy.getConnection().prepareStatement(selectSQL);
            int index = 0;
            for (Field pkField : beforeImage.pkRows()) {
                index++;
                pst.setObject(index, pkField.getValue(), pkField.getType());
            }
            rs = pst.executeQuery();
            afterImage = TableRecords.buildRecords(tmeta, rs);

        } finally {
            if (rs != null) {
                rs.close();
            }
            if (pst != null) {
                pst.close();
            }
        }
        return afterImage;
    }

    private String buildAfterImageSQL(TableMeta tableMeta, TableRecords beforeImage) throws SQLException {
        SQLUpdateRecognizer recognizer = (SQLUpdateRecognizer)sqlRecognizer;
        List<String> updateColumns = recognizer.getUpdateColumns();
        StringBuffer selectSQLPrefix = new StringBuffer("SELECT ");
        if (!tableMeta.containsPK(updateColumns)) {
            // PK should be included.
            selectSQLPrefix.append(getColumnNameInSQL(tableMeta.getPkName()) + ", ");
        }
        String prefix = selectSQLPrefix.toString();
        String suffix = " FROM " + getFromTableInSQL() + " WHERE " + buildWhereConditionByPKs(beforeImage.pkRows());
        StringJoiner selectSQLJoiner = new StringJoiner(", ", prefix, suffix);
        for (String column : updateColumns) {
            selectSQLJoiner.add(column);
        }
        return selectSQLJoiner.toString();
    }
}<|MERGE_RESOLUTION|>--- conflicted
+++ resolved
@@ -57,44 +57,10 @@
 
     @Override
     protected TableRecords beforeImage() throws SQLException {
-<<<<<<< HEAD
 
         ArrayList<Object> paramAppender = new ArrayList<>();
         TableMeta tmeta = getTableMeta();
         String selectSQL = buildBeforeImageSQL(tmeta, paramAppender);
-=======
-        SQLUpdateRecognizer recognizer = (SQLUpdateRecognizer) sqlRecognizer;
-
-        TableMeta tmeta = getTableMeta();
-        List<String> updateColumns = recognizer.getUpdateColumns();
-
-        StringBuffer selectSQLAppender = new StringBuffer("SELECT ");
-        if (!tmeta.containsPK(updateColumns)) {
-            // PK should be included.
-            selectSQLAppender.append(getColumnNameInSQL(tmeta.getPkName()) + ", ");
-        }
-        for (int i = 0; i < updateColumns.size(); i++) {
-            selectSQLAppender.append(updateColumns.get(i));
-            if (i < (updateColumns.size() - 1)) {
-                selectSQLAppender.append(", ");
-            }
-        }
-        String whereCondition = null;
-        ArrayList<List<Object>> paramAppenders = new ArrayList<>();
-        if (statementProxy instanceof ParametersHolder) {
-            whereCondition = recognizer.getWhereCondition((ParametersHolder) statementProxy, paramAppenders);
-        } else {
-            whereCondition = recognizer.getWhereCondition();
-        }
-        selectSQLAppender.append(" FROM " + getFromTableInSQL());
-        if (StringUtils.isNotBlank(whereCondition)) {
-            selectSQLAppender.append(" WHERE " + whereCondition);
-        }
-        selectSQLAppender.append(" FOR UPDATE");
-
-        String selectSQL = selectSQLAppender.toString();
-
->>>>>>> b882fbf7
         TableRecords beforeImage = null;
         PreparedStatement ps = null;
         Statement st = null;
@@ -141,7 +107,6 @@
         return beforeImage;
     }
 
-<<<<<<< HEAD
     private String buildBeforeImageSQL(TableMeta tableMeta, ArrayList<Object> paramAppender) {
         SQLUpdateRecognizer recognizer = (SQLUpdateRecognizer)sqlRecognizer;
         List<String> updateColumns = recognizer.getUpdateColumns();
@@ -168,11 +133,10 @@
         }
         return selectSQLJoin.toString();
     }
-=======
+  
     @Override
     protected TableRecords afterImage(TableRecords beforeImage) throws SQLException {
         SQLUpdateRecognizer recognizer = (SQLUpdateRecognizer) sqlRecognizer;
->>>>>>> b882fbf7
 
 
     @Override
@@ -181,27 +145,7 @@
         if (beforeImage == null || beforeImage.size() == 0) {
             return TableRecords.empty(getTableMeta());
         }
-<<<<<<< HEAD
         String selectSQL = buildAfterImageSQL(tmeta, beforeImage);
-=======
-        List<String> updateColumns = recognizer.getUpdateColumns();
-
-        StringBuffer selectSQLAppender = new StringBuffer("SELECT ");
-        if (!tmeta.containsPK(updateColumns)) {
-            // PK should be included.
-            selectSQLAppender.append(getColumnNameInSQL(tmeta.getPkName()) + ", ");
-        }
-        StringJoiner columnsSQL = new StringJoiner(", ");
-        for (String column : updateColumns) {
-            columnsSQL.add(column);
-        }
-        selectSQLAppender.append(columnsSQL.toString());
-        List<Field> pkRows = beforeImage.pkRows();
-        selectSQLAppender.append(
-            " FROM " + getFromTableInSQL() + " WHERE " + buildWhereConditionByPKs(pkRows));
-        String selectSQL = selectSQLAppender.toString();
-
->>>>>>> b882fbf7
         TableRecords afterImage = null;
         PreparedStatement pst = null;
         ResultSet rs = null;
