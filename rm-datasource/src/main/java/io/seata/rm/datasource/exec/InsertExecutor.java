/*
 *  Copyright 1999-2019 Seata.io Group.
 *
 *  Licensed under the Apache License, Version 2.0 (the "License");
 *  you may not use this file except in compliance with the License.
 *  You may obtain a copy of the License at
 *
 *       http://www.apache.org/licenses/LICENSE-2.0
 *
 *  Unless required by applicable law or agreed to in writing, software
 *  distributed under the License is distributed on an "AS IS" BASIS,
 *  WITHOUT WARRANTIES OR CONDITIONS OF ANY KIND, either express or implied.
 *  See the License for the specific language governing permissions and
 *  limitations under the License.
 */
package io.seata.rm.datasource.exec;

import io.seata.common.exception.NotSupportYetException;
import io.seata.common.exception.ShouldNeverHappenException;
import io.seata.rm.datasource.PreparedStatementProxy;
import io.seata.rm.datasource.StatementProxy;
import io.seata.rm.datasource.sql.SQLInsertRecognizer;
import io.seata.rm.datasource.sql.SQLRecognizer;
import io.seata.rm.datasource.sql.struct.ColumnMeta;
import io.seata.rm.datasource.sql.struct.Null;
import io.seata.rm.datasource.sql.struct.TableMeta;
import io.seata.rm.datasource.sql.struct.TableRecords;
import org.slf4j.Logger;
import org.slf4j.LoggerFactory;

import java.sql.PreparedStatement;
import java.sql.ResultSet;
import java.sql.SQLException;
import java.sql.Statement;
import java.util.ArrayList;
import java.util.List;
import java.util.Map;
import java.util.StringJoiner;
import java.util.stream.Collectors;

/**
 * The type Insert executor.
 *
 * @param <T> the type parameter
 * @param <S> the type parameter
 * @author yuanguoyao
 * @date 2019-03-21 21:30:02
 */
public class InsertExecutor<T, S extends Statement> extends AbstractDMLBaseExecutor<T, S> {

    private static final Logger LOGGER = LoggerFactory.getLogger(InsertExecutor.class);
    protected static final String ERR_SQL_STATE = "S1009";

    /**
     * Instantiates a new Insert executor.
     *
     * @param statementProxy    the statement proxy
     * @param statementCallback the statement callback
     * @param sqlRecognizer     the sql recognizer
     */
    public InsertExecutor(StatementProxy statementProxy, StatementCallback statementCallback,
                          SQLRecognizer sqlRecognizer) {
        super(statementProxy, statementCallback, sqlRecognizer);
    }

    @Override
    protected TableRecords beforeImage() throws SQLException {
        return TableRecords.empty(getTableMeta());
    }

    @Override
    protected TableRecords afterImage(TableRecords beforeImage) throws SQLException {
        //Pk column exists or PK is just auto generated
        List<Object> pkValues = containsPK() ? getPkValuesByColumn() : getPkValuesByAuto();

        TableRecords afterImage = getTableRecords(pkValues);

        if (afterImage == null) {
            throw new SQLException("Failed to build after-image for insert");
        }

        return afterImage;
    }

    protected boolean containsPK() {
        SQLInsertRecognizer recognizer = (SQLInsertRecognizer) sqlRecognizer;
        List<String> insertColumns = recognizer.getInsertColumns();
        TableMeta tmeta = getTableMeta();
        return tmeta.containsPK(insertColumns);
    }

    protected List<Object> getPkValuesByColumn() throws SQLException {
        // insert values including PK
        SQLInsertRecognizer recognizer = (SQLInsertRecognizer) sqlRecognizer;
        List<String> insertColumns = recognizer.getInsertColumns();
        String pk = getTableMeta().getPkName();
        List<Object> pkValues = null;
        if (statementProxy instanceof PreparedStatementProxy) {
            PreparedStatementProxy preparedStatementProxy = (PreparedStatementProxy) statementProxy;
            ArrayList<Object>[] paramters = preparedStatementProxy.getParameters();
            int insertColumnsSize = insertColumns.size();
            int cycleNums = paramters.length / insertColumnsSize;
            List<Integer> pkIndexs = new ArrayList<>(cycleNums);
            int firstPkIndex = 0;
            for (int paramIdx = 0; paramIdx < insertColumns.size(); paramIdx++) {
                if (insertColumns.get(paramIdx).equalsIgnoreCase(pk)) {
                    firstPkIndex = paramIdx;
                    break;
                }
            }
            for (int i = 0; i < cycleNums; i++) {
                pkIndexs.add(insertColumnsSize * i + firstPkIndex);
            }
            if (pkIndexs.size() == 1) {
                //adapter test case
                pkValues = preparedStatementProxy.getParamsByIndex(pkIndexs.get(0));
            } else {
                pkValues = pkIndexs.stream().map(pkIndex -> paramters[pkIndex].get(0)).collect(Collectors.toList());
            }
        } else {
            for (int paramIdx = 0; paramIdx < insertColumns.size(); paramIdx++) {
                if (insertColumns.get(paramIdx).equalsIgnoreCase(pk)) {
                    List<List<Object>> insertRows = recognizer.getInsertRows();
                    pkValues = new ArrayList<>(insertRows.size());
                    for (List<Object> row : insertRows) {
                        pkValues.add(row.get(paramIdx));
                    }
                    break;
                }
            }
        }
        if (pkValues == null) {
            throw new ShouldNeverHappenException();
        }
        //pk auto generated while column exists and value is null
        if (pkValues.size() == 1 && pkValues.get(0) instanceof Null) {
            pkValues = getPkValuesByAuto();
        }
        return pkValues;
    }


    protected List<Object> getPkValuesByAuto() throws SQLException {
        // PK is just auto generated
        Map<String, ColumnMeta> pkMetaMap = getTableMeta().getPrimaryKeyMap();
        if (pkMetaMap.size() != 1) {
            throw new NotSupportYetException();
        }
        ColumnMeta pkMeta = pkMetaMap.values().iterator().next();
        if (!pkMeta.isAutoincrement()) {
            throw new ShouldNeverHappenException();
        }

        ResultSet genKeys = null;
        try {
            genKeys = statementProxy.getTargetStatement().getGeneratedKeys();
        } catch (SQLException e) {
            // java.sql.SQLException: Generated keys not requested. You need to
            // specify Statement.RETURN_GENERATED_KEYS to
            // Statement.executeUpdate() or Connection.prepareStatement().
            if (ERR_SQL_STATE.equalsIgnoreCase(e.getSQLState())) {
                LOGGER.warn("Fail to get auto-generated keys, use \'SELECT LAST_INSERT_ID()\' instead. Be cautious, statement could be polluted. Recommend you set the statement to return generated keys.");
                genKeys = statementProxy.getTargetStatement().executeQuery("SELECT LAST_INSERT_ID()");
            } else {
                throw e;
            }
        }
        List<Object> pkValues = new ArrayList<>();
        while (genKeys.next()) {
            Object v = genKeys.getObject(1);
            pkValues.add(v);
        }
        return pkValues;
    }

    protected TableRecords getTableRecords(List<Object> pkValues) throws SQLException {
        TableRecords afterImage;
        String pk = getTableMeta().getPkName();
<<<<<<< HEAD
        StringJoiner pkValuesJoiner = new StringJoiner(" OR ", "SELECT * FROM " + getTableMeta().getTableName() + " WHERE ", "");
=======
        StringBuffer selectSQLAppender = new StringBuffer("SELECT * FROM " + getTableMeta().getTableName() + " WHERE ");

        StringJoiner pkValuesJoiner = new StringJoiner(" OR ");
>>>>>>> b882fbf7
        for (Object pkValue : pkValues) {
            pkValuesJoiner.add(pk + "=?");
        }
        PreparedStatement ps = null;
        ResultSet rs = null;
        try {
            ps = statementProxy.getConnection().prepareStatement(pkValuesJoiner.toString());

            for (int i = 1; i <= pkValues.size(); i++) {
                ps.setObject(i, pkValues.get(i - 1));
            }

            rs = ps.executeQuery();
            afterImage = TableRecords.buildRecords(getTableMeta(), rs);

        } finally {
            if (rs != null) {
                rs.close();
            }
            if (ps != null) {
                ps.close();
            }
        }
        return afterImage;
    }
}<|MERGE_RESOLUTION|>--- conflicted
+++ resolved
@@ -176,13 +176,7 @@
     protected TableRecords getTableRecords(List<Object> pkValues) throws SQLException {
         TableRecords afterImage;
         String pk = getTableMeta().getPkName();
-<<<<<<< HEAD
         StringJoiner pkValuesJoiner = new StringJoiner(" OR ", "SELECT * FROM " + getTableMeta().getTableName() + " WHERE ", "");
-=======
-        StringBuffer selectSQLAppender = new StringBuffer("SELECT * FROM " + getTableMeta().getTableName() + " WHERE ");
-
-        StringJoiner pkValuesJoiner = new StringJoiner(" OR ");
->>>>>>> b882fbf7
         for (Object pkValue : pkValues) {
             pkValuesJoiner.add(pk + "=?");
         }
