/*
 *  Copyright 1999-2019 Seata.io Group.
 *
 *  Licensed under the Apache License, Version 2.0 (the "License");
 *  you may not use this file except in compliance with the License.
 *  You may obtain a copy of the License at
 *
 *       http://www.apache.org/licenses/LICENSE-2.0
 *
 *  Unless required by applicable law or agreed to in writing, software
 *  distributed under the License is distributed on an "AS IS" BASIS,
 *  WITHOUT WARRANTIES OR CONDITIONS OF ANY KIND, either express or implied.
 *  See the License for the specific language governing permissions and
 *  limitations under the License.
 */
package io.seata.rm.datasource.undo;

import com.alibaba.fastjson.JSON;
import io.seata.config.ConfigurationFactory;
import io.seata.core.constants.ConfigurationKeys;
import io.seata.core.model.Result;
import io.seata.rm.datasource.DataCompareUtils;
import io.seata.rm.datasource.sql.struct.Field;
import io.seata.rm.datasource.sql.struct.KeyType;
import io.seata.rm.datasource.sql.struct.Row;
import io.seata.rm.datasource.sql.struct.TableRecords;
import io.seata.rm.datasource.sql.struct.TableMeta;
import org.slf4j.Logger;
import org.slf4j.LoggerFactory;
import javax.sql.rowset.serial.SerialBlob;
import javax.sql.rowset.serial.SerialClob;
import java.sql.JDBCType;
import java.sql.Connection;
import java.sql.PreparedStatement;
import java.sql.ResultSet;
import java.sql.SQLException;
import java.util.ArrayList;
import java.util.List;
import java.util.StringJoiner;

/**
 * The type Abstract undo executor.
 *
 * @author sharajava
 * @author Geng Zhang
 */
public abstract class AbstractUndoExecutor {

    /**
     * Logger for AbstractUndoExecutor
     **/
    private static final Logger LOGGER = LoggerFactory.getLogger(AbstractUndoExecutor.class);

    /**
     * template of check sql
     *
<<<<<<< HEAD
=======
     * TODO support multiple primary key
>>>>>>> a1aadcb0
     */
    private static final String CHECK_SQL_TEMPLATE = "SELECT * FROM %s WHERE %s in (%s)";

    /**
     * Switch of undo data validation
     */
    public static final boolean IS_UNDO_DATA_VALIDATION_ENABLE = ConfigurationFactory.getInstance()
            .getBoolean(ConfigurationKeys.TRANSACTION_UNDO_DATA_VALIDATION, true);

    /**
     * The Sql undo log.
     */
    protected SQLUndoLog sqlUndoLog;

    /**
     * Build undo sql string.
     *
     * @return the string
     */
    protected abstract String buildUndoSQL();

    /**
     * Instantiates a new Abstract undo executor.
     *
     * @param sqlUndoLog the sql undo log
     */
    public AbstractUndoExecutor(SQLUndoLog sqlUndoLog) {
        this.sqlUndoLog = sqlUndoLog;
    }

    /**
     * Gets sql undo log.
     *
     * @return the sql undo log
     */
    public SQLUndoLog getSqlUndoLog() {
        return sqlUndoLog;
    }

    /**
     * Execute on.
     *
     * @param conn the conn
     * @throws SQLException the sql exception
     */
    public void executeOn(Connection conn) throws SQLException {

        if (IS_UNDO_DATA_VALIDATION_ENABLE && !dataValidationAndGoOn(conn)) {
            return;
        }

        try {
            String undoSQL = buildUndoSQL();

            PreparedStatement undoPST = conn.prepareStatement(undoSQL);

            TableRecords undoRows = getUndoRows();

            for (Row undoRow : undoRows.getRows()) {
                ArrayList<Field> undoValues = new ArrayList<>();
                List<Field> pkValues = new ArrayList<>();
                for (Field field : undoRow.getFields()) {
                    if (field.getKeyType() == KeyType.PrimaryKey) {
                        pkValues.add(field);
                    } else {
                        undoValues.add(field);
                    }
                }

                undoPrepare(undoPST, undoValues, pkValues);

                undoPST.executeUpdate();
            }

        } catch (Exception ex) {
            if (ex instanceof SQLException) {
                throw (SQLException) ex;
            } else {
                throw new SQLException(ex);
            }

        }

    }

    /**
     * Undo prepare.
     *
     * @param undoPST    the undo pst
     * @param undoValues the undo values
     * @param pkValues    the pk values
     * @throws SQLException the sql exception
     */
    protected void undoPrepare(PreparedStatement undoPST, ArrayList<Field> undoValues, List<Field> pkValues)
        throws SQLException {
        // PK append last
        // INSERT INTO a (x, y, z, pk0, pk1) VALUES (?, ?, ?, ?, ?)
        // UPDATE a SET x=?, y=?, z=? WHERE pk0 = ? and pk1= ?
        // DELETE FROM a WHERE pk0 = ? and pk1 = ? ..
        undoValues.addAll(pkValues);
        int undoIndex = 0;
        for (Field undoValue : undoValues) {
            undoIndex++;
            if (undoValue.getType() == JDBCType.BLOB.getVendorTypeNumber()) {
                SerialBlob serialBlob = (SerialBlob) undoValue.getValue();
                if (serialBlob != null) {
                    undoPST.setBlob(undoIndex, serialBlob.getBinaryStream());
                } else {
                    undoPST.setObject(undoIndex, null);
                }
            } else if (undoValue.getType() == JDBCType.CLOB.getVendorTypeNumber()) {
                SerialClob serialClob = (SerialClob) undoValue.getValue();
                if (serialClob != null) {
                    undoPST.setClob(undoIndex, serialClob.getCharacterStream());
                } else {
                    undoPST.setObject(undoIndex, null);
                }
            } else {
                undoPST.setObject(undoIndex, undoValue.getValue(), undoValue.getType());
            }
        }

    }

    /**
     * Gets undo rows.
     *
     * @return the undo rows
     */
    protected abstract TableRecords getUndoRows();

    /**
     * Data validation.
     *
     * @param conn the conn
     * @return return true if data validation is ok and need continue undo, and return false if no need continue undo.
     * @throws SQLException the sql exception such as has dirty data
     */
    protected boolean dataValidationAndGoOn(Connection conn) throws SQLException {

        TableRecords beforeRecords = sqlUndoLog.getBeforeImage();
        TableRecords afterRecords = sqlUndoLog.getAfterImage();

        // Compare current data with before data
        // No need undo if the before data snapshot is equivalent to the after data snapshot.
        Result<Boolean> beforeEqualsAfterResult = DataCompareUtils.isRecordsEquals(beforeRecords, afterRecords);
        if (beforeEqualsAfterResult.getResult()) {
            if (LOGGER.isInfoEnabled()) {
                LOGGER.info("Stop rollback because there is no data change " +
                    "between the before data snapshot and the after data snapshot.");
            }
            // no need continue undo.
            return false;
        }

        // Validate if data is dirty.
        TableRecords currentRecords = queryCurrentRecords(conn);
        // compare with current data and after image.
        Result<Boolean> afterEqualsCurrentResult = DataCompareUtils.isRecordsEquals(afterRecords, currentRecords);
        if (!afterEqualsCurrentResult.getResult()) {

            // If current data is not equivalent to the after data, then compare the current data with the before 
            // data, too. No need continue to undo if current data is equivalent to the before data snapshot
            Result<Boolean> beforeEqualsCurrentResult = DataCompareUtils.isRecordsEquals(beforeRecords, currentRecords);
            if (beforeEqualsCurrentResult.getResult()) {
                if (LOGGER.isInfoEnabled()) {
                    LOGGER.info("Stop rollback because there is no data change " +
                        "between the before data snapshot and the current data snapshot.");
                }
                // no need continue undo.
                return false;
            } else {
                if (LOGGER.isInfoEnabled()) {
                    if (StringUtils.isNotBlank(afterEqualsCurrentResult.getErrMsg())) {
                        LOGGER.info(afterEqualsCurrentResult.getErrMsg(), afterEqualsCurrentResult.getErrMsgParams());
                    }
                }
                if (LOGGER.isDebugEnabled()) {
                    LOGGER.debug("check dirty datas failed, old and new data are not equal," +
                        "tableName:[" + sqlUndoLog.getTableName() + "]," +
                        "oldRows:[" + JSON.toJSONString(afterRecords.getRows()) + "]," +
                        "newRows:[" + JSON.toJSONString(currentRecords.getRows()) + "].");
                }
                throw new SQLException("Has dirty records when undo.");
            }
        }
        return true;
    }

    /**
     *
     * Query current records.
     *
     * @param conn the conn
     * @return the table records
     * @throws SQLException the sql exception
     */
    protected TableRecords queryCurrentRecords(Connection conn) throws SQLException {
        TableRecords undoRecords = getUndoRows();
        TableMeta tableMeta = undoRecords.getTableMeta();

        Object[] pkValues = parsePkValues(undoRecords);
        if (pkValues.length == 0) {
            return TableRecords.empty(tableMeta);
        }
<<<<<<< HEAD
        // build check sql
        String pkNames = getPkColumns(tableMeta);
        String placeholder  = getPkPlaceholder(getUndoRows().getRows());
        String checkSQL = String.format(CHECK_SQL_TEMPLATE, sqlUndoLog.getTableName(), pkNames,placeholder);
        // pares pk values
        List<Field> pkFields = parsePkFields(undoRecords);

=======
        StringBuilder replace = new StringBuilder();
        for (int i = 0; i < pkValues.length; i++) {
            replace.append("?,");
        }
        // build check sql
        String checkSQL = String.format(CHECK_SQL_TEMPLATE, sqlUndoLog.getTableName(), pkName,
            replace.substring(0, replace.length() - 1));
>>>>>>> a1aadcb0

        PreparedStatement statement = null;
        ResultSet checkSet = null;
        TableRecords currentRecords;
        try {
            statement = conn.prepareStatement(checkSQL);
            for (int i = 0; i < pkFields.size(); i++) {
                Field field = pkFields.get(i);
                int pkType = tableMeta.getColumnMeta(field.getName()).getDataType();
                statement.setObject(i + 1, field.getValue(), pkType);
            }
            checkSet = statement.executeQuery();
            currentRecords = TableRecords.buildRecords(tableMeta, checkSet);
        } finally {
            if (checkSet != null) {
                try {
                    checkSet.close();
                } catch (Exception e) {
                }
            }
            if (statement != null) {
                try {
                    statement.close();
                } catch (Exception e) {
                }
            }
        }
        return currentRecords;
    }


    /**
     * get getPkColumns
     * simple: select * from table_name where (column1,column2) in ((?,?),(?,?))
     * @param tableMeta tableMeta
     * @return getPkColumns  (column1,column2)
     */
    private String getPkColumns(TableMeta tableMeta) {
        List<String> primaryKeys = tableMeta.getPrimaryKeyOnlyName();
        StringJoiner stringJoiner = new StringJoiner(",","(",")");
        for (String primaryKey:primaryKeys) {
            stringJoiner.add(primaryKey);
        }
        return stringJoiner.toString();
    }

    /**
     * simple: select * from table_name where (column1,column2) in ((?,?),(?,?))
     * getPkPlaceholder
     * @param rowList rowList
     * @return pkPlaceHolder ((?,?),(?,?))
     *
     */
    private String getPkPlaceholder(List<Row> rowList) {
        StringJoiner placeholder = new StringJoiner(",");
        for (Row row:rowList) {
            StringJoiner joinerField = new StringJoiner(",","(",")");
            for (Field field: row.primaryKeys()) {
                joinerField.add("?");
            }
            placeholder.add(joinerField.toString());
        }
        return placeholder.toString();
    }


    /**
     * Parse pk values object [ ].
     * @param records the records
     * @return the object [ ]
     */
    protected Object[] parsePkValues(TableRecords records) {
        List<Field> pkFields = parsePkFields(records);
        Object[] pkValues = new Object[pkFields.size()];
        for (int i = 0; i < pkFields.size(); i++) {
            pkValues[i] = pkFields.get(i).getValue();
        }
        return pkValues;
    }

    /**
     * Parse pk field list [ ].
     * @param records  the records
     * @return
     */
    private List<Field> parsePkFields(TableRecords records) {
        List<Field> pkFields = new ArrayList<>();
        List<Row> undoRows = records.getRows();
        for (Row row:undoRows) {
            pkFields.addAll(row.primaryKeys());
        }
        return pkFields;
    }


    /**
     * Undo SQL
     * @param keywordChecker keywordChecker
     * @param fields PK fields
     * @return SQL
     */
    protected String buildPkFields (KeywordChecker keywordChecker, List<Field> fields) {
        StringJoiner stringJoiner = new StringJoiner(" AND ");
        for (Field field : fields) {
            stringJoiner.add(keywordChecker.checkAndReplace(field.getName()) + " = ?");
        }
        return stringJoiner.toString();
    }
}<|MERGE_RESOLUTION|>--- conflicted
+++ resolved
@@ -15,7 +15,20 @@
  */
 package io.seata.rm.datasource.undo;
 
+import java.sql.Connection;
+import java.sql.JDBCType;
+import java.sql.PreparedStatement;
+import java.sql.ResultSet;
+import java.sql.SQLException;
+import java.util.ArrayList;
+import java.util.List;
+import java.util.StringJoiner;
+
+import javax.sql.rowset.serial.SerialBlob;
+import javax.sql.rowset.serial.SerialClob;
+
 import com.alibaba.fastjson.JSON;
+import io.seata.common.util.StringUtils;
 import io.seata.config.ConfigurationFactory;
 import io.seata.core.constants.ConfigurationKeys;
 import io.seata.core.model.Result;
@@ -23,20 +36,10 @@
 import io.seata.rm.datasource.sql.struct.Field;
 import io.seata.rm.datasource.sql.struct.KeyType;
 import io.seata.rm.datasource.sql.struct.Row;
+import io.seata.rm.datasource.sql.struct.TableMeta;
 import io.seata.rm.datasource.sql.struct.TableRecords;
-import io.seata.rm.datasource.sql.struct.TableMeta;
 import org.slf4j.Logger;
 import org.slf4j.LoggerFactory;
-import javax.sql.rowset.serial.SerialBlob;
-import javax.sql.rowset.serial.SerialClob;
-import java.sql.JDBCType;
-import java.sql.Connection;
-import java.sql.PreparedStatement;
-import java.sql.ResultSet;
-import java.sql.SQLException;
-import java.util.ArrayList;
-import java.util.List;
-import java.util.StringJoiner;
 
 /**
  * The type Abstract undo executor.
@@ -54,10 +57,6 @@
     /**
      * template of check sql
      *
-<<<<<<< HEAD
-=======
-     * TODO support multiple primary key
->>>>>>> a1aadcb0
      */
     private static final String CHECK_SQL_TEMPLATE = "SELECT * FROM %s WHERE %s in (%s)";
 
@@ -179,7 +178,6 @@
                 undoPST.setObject(undoIndex, undoValue.getValue(), undoValue.getType());
             }
         }
-
     }
 
     /**
@@ -263,23 +261,13 @@
         if (pkValues.length == 0) {
             return TableRecords.empty(tableMeta);
         }
-<<<<<<< HEAD
         // build check sql
         String pkNames = getPkColumns(tableMeta);
         String placeholder  = getPkPlaceholder(getUndoRows().getRows());
-        String checkSQL = String.format(CHECK_SQL_TEMPLATE, sqlUndoLog.getTableName(), pkNames,placeholder);
+        String checkSQL = String.format(CHECK_SQL_TEMPLATE, sqlUndoLog.getTableName(), pkNames, placeholder);
         // pares pk values
         List<Field> pkFields = parsePkFields(undoRecords);
 
-=======
-        StringBuilder replace = new StringBuilder();
-        for (int i = 0; i < pkValues.length; i++) {
-            replace.append("?,");
-        }
-        // build check sql
-        String checkSQL = String.format(CHECK_SQL_TEMPLATE, sqlUndoLog.getTableName(), pkName,
-            replace.substring(0, replace.length() - 1));
->>>>>>> a1aadcb0
 
         PreparedStatement statement = null;
         ResultSet checkSet = null;
@@ -368,7 +356,7 @@
     private List<Field> parsePkFields(TableRecords records) {
         List<Field> pkFields = new ArrayList<>();
         List<Row> undoRows = records.getRows();
-        for (Row row:undoRows) {
+        for (Row row : undoRows) {
             pkFields.addAll(row.primaryKeys());
         }
         return pkFields;
