/*
 *  Copyright 1999-2019 Seata.io Group.
 *
 *  Licensed under the Apache License, Version 2.0 (the "License");
 *  you may not use this file except in compliance with the License.
 *  You may obtain a copy of the License at
 *
 *       http://www.apache.org/licenses/LICENSE-2.0
 *
 *  Unless required by applicable law or agreed to in writing, software
 *  distributed under the License is distributed on an "AS IS" BASIS,
 *  WITHOUT WARRANTIES OR CONDITIONS OF ANY KIND, either express or implied.
 *  See the License for the specific language governing permissions and
 *  limitations under the License.
 */
package io.seata.rm.datasource.exec;

<<<<<<< HEAD
import java.sql.SQLException;
import java.sql.Statement;
import java.util.List;
import java.util.StringJoiner;

=======
>>>>>>> 212e225a
import io.seata.core.context.RootContext;
import io.seata.rm.datasource.ConnectionProxy;
import io.seata.rm.datasource.StatementProxy;
import io.seata.rm.datasource.sql.SQLRecognizer;
import io.seata.rm.datasource.sql.SQLType;
import io.seata.rm.datasource.sql.struct.Field;
import io.seata.rm.datasource.sql.struct.TableMeta;
import io.seata.rm.datasource.sql.struct.TableMetaCache;
import io.seata.rm.datasource.sql.struct.TableRecords;
import io.seata.rm.datasource.undo.SQLUndoLog;

import java.sql.SQLException;
import java.sql.Statement;
import java.util.List;
import java.util.StringJoiner;

/**
 * The type Base transactional executor.
 *
 * @author sharajava
 *
 * @param <T> the type parameter
 * @param <S> the type parameter
 */
public abstract class BaseTransactionalExecutor<T, S extends Statement> implements Executor {

    /**
     * The Statement proxy.
     */
    protected StatementProxy<S> statementProxy;

    /**
     * The Statement callback.
     */
    protected StatementCallback<T, S> statementCallback;

    /**
     * The Sql recognizer.
     */
    protected SQLRecognizer sqlRecognizer;

    private TableMeta tableMeta;

    /**
     * Instantiates a new Base transactional executor.
     *
     * @param statementProxy    the statement proxy
     * @param statementCallback the statement callback
     * @param sqlRecognizer     the sql recognizer
     */
    public BaseTransactionalExecutor(StatementProxy<S> statementProxy, StatementCallback<T, S> statementCallback,
                                     SQLRecognizer sqlRecognizer) {
        this.statementProxy = statementProxy;
        this.statementCallback = statementCallback;
        this.sqlRecognizer = sqlRecognizer;
    }

    @Override
    public Object execute(Object... args) throws Throwable {
        if (RootContext.inGlobalTransaction()) {
            String xid = RootContext.getXID();
            statementProxy.getConnectionProxy().bind(xid);
        }

        if (RootContext.requireGlobalLock()) {
            statementProxy.getConnectionProxy().setGlobalLockRequire(true);
        } else {
            statementProxy.getConnectionProxy().setGlobalLockRequire(false);
        }
        return doExecute(args);
    }

    /**
     * Do execute object.
     *
     * @param args the args
     * @return the object
     * @throws Throwable the throwable
     */
    protected abstract Object doExecute(Object... args) throws Throwable;

    /**
     * Build where condition by p ks string.
     *
     * @param pkRows the pk rows
     * @return the string
     * @throws SQLException the sql exception
     */
    protected String buildWhereConditionByPKs(List<Field> pkRows) throws SQLException {
        StringJoiner whereConditionAppender = new StringJoiner(" OR ");
        for (Field field : pkRows) {
            whereConditionAppender.add(getColumnNameInSQL(field.getName()) + " = ?");
        }
        return whereConditionAppender.toString();

    }

    /**
     * Gets column name in sql.
     *
     * @param columnName the column name
     * @return the column name in sql
     */
    protected String getColumnNameInSQL(String columnName) {
        String tableAlias = sqlRecognizer.getTableAlias();
        return tableAlias == null ? columnName : tableAlias + "." + columnName;
    }

    /**
     * Gets column name in sql
     * @param columnNames the columnsName
     * @return the column name in sql
     */
    protected String getColumnNameInSQL(List<String> columnNames) {
        String tableAlias = sqlRecognizer.getTableAlias();
        if (tableAlias == null) {
            return String.join(",",columnNames);
        } else {
            StringJoiner joiner = new StringJoiner(",");
            for (String columnName: columnNames) {
                joiner.add(tableAlias + "." + columnName);
            }
            return joiner.toString();
        }
    }

    /**
     * Gets from table in sql.
     *
     * @return the from table in sql
     */
    protected String getFromTableInSQL() {
        String tableName = sqlRecognizer.getTableName();
        String tableAlias = sqlRecognizer.getTableAlias();
        return tableAlias == null ? tableName : tableName + " " + tableAlias;
    }

    /**
     * Gets table meta.
     *
     * @return the table meta
     */
    protected TableMeta getTableMeta() {
        return getTableMeta(sqlRecognizer.getTableName());
    }

    /**
     * Gets table meta.
     *
     * @param tableName the table name
     * @return the table meta
     */
    protected TableMeta getTableMeta(String tableName) {
        if (tableMeta == null) {
             tableMeta = TableMetaCache.getTableMeta(statementProxy.getConnectionProxy().getDataSourceProxy(), tableName);
        }
        return tableMeta;
    }

    /**
     * prepare undo log.
     *
     * @param beforeImage the before image
     * @param afterImage  the after image
     * @throws SQLException the sql exception
     */
    protected void prepareUndoLog(TableRecords beforeImage, TableRecords afterImage) throws SQLException {
        if (beforeImage.getRows().size() == 0 && afterImage.getRows().size() == 0) {
            return;
        }

        ConnectionProxy connectionProxy = statementProxy.getConnectionProxy();

        TableRecords lockKeyRecords = sqlRecognizer.getSQLType() == SQLType.DELETE ? beforeImage : afterImage;
        String lockKeys = buildLockKey(lockKeyRecords);
        connectionProxy.appendLockKey(lockKeys);

        SQLUndoLog sqlUndoLog = buildUndoItem(beforeImage, afterImage);
        connectionProxy.appendUndoLog(sqlUndoLog);
    }

    /**
     * build lockKey
     *
     * @param rowsIncludingPK the records
     * @return the string
     */
    protected String buildLockKey(TableRecords rowsIncludingPK) {
        if (rowsIncludingPK.size() == 0) {
            return null;
        }
        StringBuilder sb = new StringBuilder();
        sb.append(rowsIncludingPK.getTableMeta().getTableName());
        sb.append(":");
        int filedSequence = 0;
        for (Field field : rowsIncludingPK.pkRows()) {
            sb.append(field.getValue());
            filedSequence++;
            if (filedSequence < rowsIncludingPK.pkRows().size()) {
                sb.append(",");
            }
        }
        return sb.toString();
    }

    /**
     * build a SQLUndoLog
     *
     * @param beforeImage the before image
     * @param afterImage  the after image
     * @return sql undo log
     */
    protected SQLUndoLog buildUndoItem(TableRecords beforeImage, TableRecords afterImage) {
        SQLType sqlType = sqlRecognizer.getSQLType();
        String tableName = sqlRecognizer.getTableName();

        SQLUndoLog sqlUndoLog = new SQLUndoLog();
        sqlUndoLog.setSqlType(sqlType);
        sqlUndoLog.setTableName(tableName);
        sqlUndoLog.setBeforeImage(beforeImage);
        sqlUndoLog.setAfterImage(afterImage);
        return sqlUndoLog;
    }

}<|MERGE_RESOLUTION|>--- conflicted
+++ resolved
@@ -15,14 +15,10 @@
  */
 package io.seata.rm.datasource.exec;
 
-<<<<<<< HEAD
 import java.sql.SQLException;
 import java.sql.Statement;
 import java.util.List;
-import java.util.StringJoiner;
-
-=======
->>>>>>> 212e225a
+
 import io.seata.core.context.RootContext;
 import io.seata.rm.datasource.ConnectionProxy;
 import io.seata.rm.datasource.StatementProxy;
@@ -132,24 +128,6 @@
     }
 
     /**
-     * Gets column name in sql
-     * @param columnNames the columnsName
-     * @return the column name in sql
-     */
-    protected String getColumnNameInSQL(List<String> columnNames) {
-        String tableAlias = sqlRecognizer.getTableAlias();
-        if (tableAlias == null) {
-            return String.join(",",columnNames);
-        } else {
-            StringJoiner joiner = new StringJoiner(",");
-            for (String columnName: columnNames) {
-                joiner.add(tableAlias + "." + columnName);
-            }
-            return joiner.toString();
-        }
-    }
-
-    /**
      * Gets from table in sql.
      *
      * @return the from table in sql
